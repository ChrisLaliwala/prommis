#################################################################################
# The Institute for the Design of Advanced Energy Systems Integrated Platform
# Framework (IDAES IP) was produced under the DOE Institute for the
# Design of Advanced Energy Systems (IDAES), and is copyright (c) 2018-2021
# by the software owners: The Regents of the University of California, through
# Lawrence Berkeley National Laboratory,  National Technology & Engineering
# Solutions of Sandia, LLC, Carnegie Mellon University, West Virginia University
# Research Corporation, et al.  All rights reserved.
#
# Please see the files COPYRIGHT.md and LICENSE.md for full copyright and
# license information.
#################################################################################

"""
flowsheet to test the roster unit model
authors: J. Ma
"""
import os

# Import Pyomo libraries
import pyomo.environ as pyo
from pyomo.network import Arc

# Import IDAES core
from idaes.core import FlowsheetBlock
from idaes.core.util.model_statistics import degrees_of_freedom
import idaes.core.util.scaling as iscale
from idaes.core.solvers import get_solver

from ree_oxalate_roster import REEOxalateRoaster

# Import IDAES standard unit model
import idaes.logger as idaeslog

from idaes.models.properties.modular_properties.base.generic_property import (
    GenericParameterBlock,
)
from idaes.models_extra.power_generation.properties.natural_gas_PR import (
    get_prop,
    EosType,
)

from idaes.core.initialization import BlockTriangularizationInitializer, InitializationStatus

import sys
<<<<<<< HEAD

=======
>>>>>>> 40d58ee1
sys.path.append('../precipitate')
from precip_prop import PrecipitateStateParameterBlock

_log = idaeslog.getModelLogger(__name__)


def main(m=None):
    """Create concrete model, make the flowsheet object, fix some variables,
    and solve the problem."""

    if m is None:
        # Create a Concrete Model as the top level object
        m = pyo.ConcreteModel()
        # Add a flowsheet object to the model
        m.fs = FlowsheetBlock(dynamic=False)
        # Add property packages to flowsheet library
        gas_species = {"O2", "H2O", "CO2", "N2"}
        m.fs.prop_gas = GenericParameterBlock(
            **get_prop(gas_species, ["Vap"], EosType.IDEAL),
            doc="gas property",
        )
        key_components = {
            "H^+",
            "Ce^3+",
            "Al^3+",
            "Fe^3+",
            # "Fe^2+",
            # "Ca^2+",
            # "Mg^2+",
            "C2O4^2-",
            # "NO3^-",
            # "SO4^2-",
            # "Cl^-",
        }
        m.fs.prop_solid = PrecipitateStateParameterBlock(
            key_components=key_components,
        )
<<<<<<< HEAD
=======

>>>>>>> 40d58ee1

    create_model(m)
    set_inputs(m)
    initialize_system(m)
    solver = get_solver(options={"max_iter": 50})
    dof = degrees_of_freedom(m)
    print('dof=', dof)
    result = solver.solve(m, tee=True)
    print('Gas feed mole flow =', pyo.value(m.fs.roaster.gas_in[0].flow_mol), 'mol/s')
    print('Solid feed Ce mole flow =', m.fs.roaster.solid_in[0].flow_mol_comp['Ce2(C2O4)3(s)'].value, 'mol/s')
    print('heat_duty=', m.fs.roaster.heat_duty[0].value)
    print('mass fraction of metal oxide in solid product:')
    for x in m.fs.roaster.metal_list:
        print(x, pyo.value(m.fs.roaster.mass_frac_comp_product[0, x]))
    return m


def create_model(m):
    """Create unit models"""
    m.fs.roaster = REEOxalateRoaster(
        property_package_gas=m.fs.prop_gas,
        property_package_precipitate=m.fs.prop_solid,
        has_holdup=False,
        has_heat_transfer=True,
        has_pressure_change=True,
<<<<<<< HEAD
        # metal_list = ["Sc","Y","La","Ce","Pr","Nd","Sm","Eu","Gd","Tb","Dy","Tm","Yb","Lu"], default is ["Ce"] only
=======
        #metal_list = ["Sc","Y","La","Ce","Pr","Nd","Sm","Eu","Gd","Tb","Dy","Tm","Yb","Lu"], default is ["Ce"] only
>>>>>>> 40d58ee1
    )


def set_inputs(m):
    """fix variables for geometry and design data"""
    m.fs.roaster.deltaP.fix(0)
    m.fs.roaster.gas_inlet.temperature.fix(1330)
    m.fs.roaster.gas_inlet.pressure.fix(101325)
    # inlet flue gas mole flow rate
    fgas = 0.00781
    # inlet flue gas composition, typical flue gas by buring CH4 with air with stoichiometric ratio 0f 2.3
    gas_comp = {
        "O2": 0.1118,
        "H2O": 0.1005,
        "CO2": 0.0431,
        "N2": 0.7446,
    }
    for i, v in gas_comp.items():
        m.fs.roaster.gas_inlet.mole_frac_comp[0, i].fix(v)
    m.fs.roaster.gas_inlet.flow_mol.fix(fgas)

    # fix outlet product temperature
    m.fs.roaster.gas_outlet.temperature.fix(873.15)

    # solid feed temperature
    m.fs.roaster.solid_in[0].temperature.fix(298.15)
    m.fs.roaster.solid_in[0].flow_mol_comp['Ce2(C2O4)3(s)'].fix(6.1e-5)
    m.fs.roaster.flow_mol_moist_feed.fix(6.75e-4)
    # total solid mass flow rate including surface moisture
<<<<<<< HEAD

=======
    
>>>>>>> 40d58ee1
    '''
    m.fs.roaster.mass_frac_feed_dry[0,'Sc'].fix(0.001648997)
    m.fs.roaster.mass_frac_feed_dry[0,'Y'].fix(0.0619823)
    m.fs.roaster.mass_frac_feed_dry[0,'La'].fix(0.160501197)
    m.fs.roaster.mass_frac_feed_dry[0,'Ce'].fix(0.415971651)
    m.fs.roaster.mass_frac_feed_dry[0,'Pr'].fix(0.072397859)
    m.fs.roaster.mass_frac_feed_dry[0,'Nd'].fix(0.200619089)
    m.fs.roaster.mass_frac_feed_dry[0,'Sm'].fix(0.036538614)
    m.fs.roaster.mass_frac_feed_dry[0,'Eu'].fix(0.002551071)
    m.fs.roaster.mass_frac_feed_dry[0,'Gd'].fix(0.01729078)
    m.fs.roaster.mass_frac_feed_dry[0,'Tb'].fix(0.00745766)
    m.fs.roaster.mass_frac_feed_dry[0,'Dy'].fix(0.01002913)
    m.fs.roaster.mass_frac_feed_dry[0,'Tm'].fix(0.004159939)
    m.fs.roaster.mass_frac_feed_dry[0,'Yb'].fix(0.005879861)
    m.fs.roaster.mass_frac_feed_dry[0,'Lu'].fix(0.002971853)
    '''
    m.fs.roaster.frac_comp_recovery.fix(0.95)

<<<<<<< HEAD

=======
>>>>>>> 40d58ee1
def initialize_system(m):
    initializer = BlockTriangularizationInitializer()
    initializer.initialize(m.fs.roaster)
    assert initializer.summary[m.fs.roaster]["status"] == InitializationStatus.Ok

<<<<<<< HEAD

=======
>>>>>>> 40d58ee1
if __name__ == "__main__":
    """
    Main function to to run simulation
    To run steady-state model, call main_steady()
    to run dynamic model, call main_dyn()
    """
    m = main()<|MERGE_RESOLUTION|>--- conflicted
+++ resolved
@@ -43,10 +43,8 @@
 from idaes.core.initialization import BlockTriangularizationInitializer, InitializationStatus
 
 import sys
-<<<<<<< HEAD
 
-=======
->>>>>>> 40d58ee1
+# May need to delete these
 sys.path.append('../precipitate')
 from precip_prop import PrecipitateStateParameterBlock
 
@@ -84,10 +82,6 @@
         m.fs.prop_solid = PrecipitateStateParameterBlock(
             key_components=key_components,
         )
-<<<<<<< HEAD
-=======
-
->>>>>>> 40d58ee1
 
     create_model(m)
     set_inputs(m)
@@ -113,13 +107,8 @@
         has_holdup=False,
         has_heat_transfer=True,
         has_pressure_change=True,
-<<<<<<< HEAD
         # metal_list = ["Sc","Y","La","Ce","Pr","Nd","Sm","Eu","Gd","Tb","Dy","Tm","Yb","Lu"], default is ["Ce"] only
-=======
-        #metal_list = ["Sc","Y","La","Ce","Pr","Nd","Sm","Eu","Gd","Tb","Dy","Tm","Yb","Lu"], default is ["Ce"] only
->>>>>>> 40d58ee1
     )
-
 
 def set_inputs(m):
     """fix variables for geometry and design data"""
@@ -147,11 +136,7 @@
     m.fs.roaster.solid_in[0].flow_mol_comp['Ce2(C2O4)3(s)'].fix(6.1e-5)
     m.fs.roaster.flow_mol_moist_feed.fix(6.75e-4)
     # total solid mass flow rate including surface moisture
-<<<<<<< HEAD
 
-=======
-    
->>>>>>> 40d58ee1
     '''
     m.fs.roaster.mass_frac_feed_dry[0,'Sc'].fix(0.001648997)
     m.fs.roaster.mass_frac_feed_dry[0,'Y'].fix(0.0619823)
@@ -170,19 +155,11 @@
     '''
     m.fs.roaster.frac_comp_recovery.fix(0.95)
 
-<<<<<<< HEAD
-
-=======
->>>>>>> 40d58ee1
 def initialize_system(m):
     initializer = BlockTriangularizationInitializer()
     initializer.initialize(m.fs.roaster)
     assert initializer.summary[m.fs.roaster]["status"] == InitializationStatus.Ok
 
-<<<<<<< HEAD
-
-=======
->>>>>>> 40d58ee1
 if __name__ == "__main__":
     """
     Main function to to run simulation
